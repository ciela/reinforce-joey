--- conflicted
+++ resolved
@@ -795,8 +795,6 @@
         is_finished = topk_ids.eq(eos_index)
         if step + 1 == max_output_length:
             is_finished.fill_(True)
-<<<<<<< HEAD
-=======
         # end condition is whether the top beam is finished
         end_condition = is_finished[:, 0].eq(True)
 
@@ -808,7 +806,6 @@
             # pylint: disable=len-as-condition
             if len(non_finished) == 0:
                 break
->>>>>>> 2c0eb365
 
         # reorder indices, outputs and masks
         select_indices = batch_index.view(-1)
