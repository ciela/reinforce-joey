# coding: utf-8

"""
Training module
"""

import argparse
import time
import shutil
from typing import List
import os
import queue

import numpy as np

import torch
from torch import Tensor
import torch.nn as nn

from torchtext.data import Dataset

from tensorboardX import SummaryWriter

from joeynmt.model import build_model
from joeynmt.batch import Batch
from joeynmt.helpers import log_data_info, load_config, log_cfg, \
    store_attention_plots, load_checkpoint, make_model_dir, \
    make_logger, set_seed, symlink_update, ConfigurationError
from joeynmt.model import Model
from joeynmt.prediction import validate_on_data
from joeynmt.data import load_data, make_data_iter
from joeynmt.builders import build_optimizer, build_scheduler, \
    build_gradient_clipper


# pylint: disable=too-many-instance-attributes
class TrainManager:
    """ Manages training loop, validations, learning rate scheduling
    and early stopping."""

    def __init__(self, model: Model, config: dict) -> None:
        """
        Creates a new TrainManager for a model, specified as in configuration.

        :param model: torch module defining the model
        :param config: dictionary containing the training configurations
        """
        train_config = config["training"]

        # files for logging and storing
        self.model_dir = make_model_dir(train_config["model_dir"],
                                        overwrite=train_config.get(
                                            "overwrite", False))
        self.logger = make_logger(model_dir=self.model_dir)
        self.logging_freq = train_config.get("logging_freq", 100)
        self.valid_report_file = "{}/validations.txt".format(self.model_dir)
        self.tb_writer = SummaryWriter(log_dir=self.model_dir+"/tensorboard/")

        # model
        self.model = model
        self.pad_index = self.model.pad_index
        self.bos_index = self.model.bos_index
        self._log_parameters_list()

        # objective
        self.loss = nn.NLLLoss(ignore_index=self.pad_index, reduction='sum')
        self.normalization = train_config.get("normalization", "batch")
        if self.normalization not in ["batch", "tokens"]:
            raise ConfigurationError("Invalid normalization. "
                                     "Valid options: 'batch', 'tokens'.")

        # optimization
        self.learning_rate_min = train_config.get("learning_rate_min", 1.0e-8)
        self.clip_grad_fun = build_gradient_clipper(config=train_config)
        self.optimizer = build_optimizer(config=train_config,
                                         parameters=model.parameters())

        # validation & early stopping
        self.validation_freq = train_config.get("validation_freq", 1000)
        self.log_valid_sents = train_config.get("print_valid_sents", [0, 1, 2])
        self.ckpt_queue = queue.Queue(
            maxsize=train_config.get("keep_last_ckpts", 5))
        self.eval_metric = train_config.get("eval_metric", "bleu")
        if self.eval_metric not in ['bleu', 'chrf']:
            raise ConfigurationError("Invalid setting for 'eval_metric', "
                                     "valid options: 'bleu', 'chrf'.")
        self.early_stopping_metric = train_config.get("early_stopping_metric",
                                                      "eval_metric")
        # if we schedule after BLEU/chrf, we want to maximize it, else minimize
        # early_stopping_metric decides on how to find the early stopping point:
        # ckpts are written when there's a new high/low score for this metric
        if self.early_stopping_metric in ["ppl", "loss"]:
            self.minimize_metric = True
        elif self.early_stopping_metric == "eval_metric":
            if self.eval_metric in ["bleu", "chrf"]:
                self.minimize_metric = False
            else:  # eval metric that has to get minimized (not yet implemented)
                self.minimize_metric = True
        else:
            raise ConfigurationError(
                "Invalid setting for 'early_stopping_metric', "
                "valid options: 'loss', 'ppl', 'eval_metric'.")

        # learning rate scheduling
        self.scheduler, self.scheduler_step_at = build_scheduler(
            config=train_config,
            scheduler_mode="min" if self.minimize_metric else "max",
            optimizer=self.optimizer)

        # data & batch handling
        self.level = config["data"]["level"]
        if self.level not in ["word", "bpe", "char"]:
            raise ConfigurationError("Invalid segmentation level. "
                                     "Valid options: 'word', 'bpe', 'char'.")
        self.shuffle = train_config.get("shuffle", True)
        self.epochs = train_config["epochs"]
        self.batch_size = train_config["batch_size"]
        self.batch_multiplier = train_config.get("batch_multiplier", 1)

        # generation
        self.max_output_length = train_config.get("max_output_length", None)

        # CPU / GPU
        self.use_cuda = train_config["use_cuda"]
        if self.use_cuda:
            self.model.cuda()

        # model parameters
        if "load_model" in train_config.keys():
            model_load_path = train_config["load_model"]
            self.logger.info("Loading model from %s", model_load_path)
            self.init_from_checkpoint(model_load_path)

        # initialize training statistics
        self.steps = 0
        # stop training if this flag is True by reaching learning rate minimum
        self.stop = False
        self.total_tokens = 0
        self.best_ckpt_iteration = 0
        # initial values for best scores
        self.best_ckpt_score = np.inf if self.minimize_metric else -np.inf
        # comparison function for scores
        self.is_best = lambda score: score < self.best_ckpt_score \
            if self.minimize_metric else score > self.best_ckpt_score

    def _save_checkpoint(self) -> None:
        """
        Save the model's current parameters and the training state to a
        checkpoint.

        The training state contains the total number of training steps,
        the total number of training tokens,
        the best checkpoint score and iteration so far,
        and optimizer and scheduler states.

        """
        model_path = "{}/{}.ckpt".format(self.model_dir, self.steps)
        state = {
            "steps": self.steps,
            "total_tokens": self.total_tokens,
            "best_ckpt_score": self.best_ckpt_score,
            "best_ckpt_iteration": self.best_ckpt_iteration,
            "model_state": self.model.state_dict(),
            "optimizer_state": self.optimizer.state_dict(),
            "scheduler_state": self.scheduler.state_dict() if \
            self.scheduler is not None else None,
        }
        torch.save(state, model_path)
        if self.ckpt_queue.full():
            to_delete = self.ckpt_queue.get()  # delete oldest ckpt
            try:
                os.remove(to_delete)
            except FileNotFoundError:
                self.logger.warning("Wanted to delete old checkpoint %s but "
                                    "file does not exist.", to_delete)

        self.ckpt_queue.put(model_path)

        # create/modify symbolic link for best checkpoint
        symlink_update("{}.ckpt".format(self.steps),
<<<<<<< HEAD
                       "{}/{}.ckpt".format(self.model_dir, "best"))
=======
                       "{}/best.ckpt".format(self.model_dir))
>>>>>>> a05d7b49

    def init_from_checkpoint(self, path: str) -> None:
        """
        Initialize the trainer from a given checkpoint file.

        This checkpoint file contains not only model parameters, but also
        scheduler and optimizer states, see `self._save_checkpoint`.

        :param path: path to checkpoint
        """
        model_checkpoint = load_checkpoint(path=path, use_cuda=self.use_cuda)

        # restore model and optimizer parameters
        self.model.load_state_dict(model_checkpoint["model_state"])
        self.optimizer.load_state_dict(model_checkpoint["optimizer_state"])

        if model_checkpoint["scheduler_state"] is not None and \
                        self.scheduler is not None:
            self.scheduler.load_state_dict(model_checkpoint["scheduler_state"])

        # restore counts
        self.steps = model_checkpoint["steps"]
        self.total_tokens = model_checkpoint["total_tokens"]
        self.best_ckpt_score = model_checkpoint["best_ckpt_score"]
        self.best_ckpt_iteration = model_checkpoint["best_ckpt_iteration"]

        # move parameters to cuda
        if self.use_cuda:
            self.model.cuda()

    def train_and_validate(self, train_data: Dataset, valid_data: Dataset) \
            -> None:
        """
        Train the model and validate it from time to time on the validation set.

        :param train_data: training data
        :param valid_data: validation data
        """
        train_iter = make_data_iter(train_data, batch_size=self.batch_size,
                                    train=True, shuffle=self.shuffle)
        for epoch_no in range(self.epochs):
            self.logger.info("EPOCH %d", epoch_no + 1)

            if self.scheduler is not None and self.scheduler_step_at == "epoch":
                self.scheduler.step(epoch=epoch_no)

            self.model.train()

            start = time.time()
            total_valid_duration = 0
            processed_tokens = self.total_tokens
            count = 0
            epoch_loss = 0

            for batch in iter(train_iter):
                # reactivate training
                self.model.train()
                # create a Batch object from torchtext batch
                batch = Batch(batch, self.pad_index, use_cuda=self.use_cuda)

                # only update every batch_multiplier batches
                # see https://medium.com/@davidlmorton/
                # increasing-mini-batch-size-without-increasing-
                # memory-6794e10db672
                update = count == 0
                # print(count, update, self.steps)
                batch_loss = self._train_batch(batch, update=update)
                self.tb_writer.add_scalar("train/train_batch_loss", batch_loss,
                                          self.steps)
                count = self.batch_multiplier if update else count
                count -= 1
                epoch_loss += batch_loss.detach().cpu().numpy()

                # log learning progress
                if self.steps % self.logging_freq == 0 and update:
                    elapsed = time.time() - start - total_valid_duration
                    elapsed_tokens = self.total_tokens - processed_tokens
                    self.logger.info(
                        "Epoch %d Step: %d Batch Loss: %f Tokens per Sec: %f",
                        epoch_no + 1, self.steps, batch_loss,
                        elapsed_tokens / elapsed)
                    start = time.time()
                    total_valid_duration = 0

                # validate on the entire dev set
                if self.steps % self.validation_freq == 0 and update:
                    valid_start_time = time.time()

                    valid_score, valid_loss, valid_ppl, valid_sources, \
                        valid_sources_raw, valid_references, valid_hypotheses, \
                        valid_hypotheses_raw, valid_attention_scores = \
                        validate_on_data(
                            batch_size=self.batch_size, data=valid_data,
                            eval_metric=self.eval_metric,
                            level=self.level, model=self.model,
                            use_cuda=self.use_cuda,
                            max_output_length=self.max_output_length,
                            loss_function=self.loss)

                    self.tb_writer.add_scalar("valid/valid_loss",
                                              valid_loss, self.steps)
                    self.tb_writer.add_scalar("valid/valid_score",
                                              valid_score, self.steps)
                    self.tb_writer.add_scalar("valid/valid_ppl",
                                              valid_ppl, self.steps)

                    if self.early_stopping_metric == "loss":
                        ckpt_score = valid_loss
                    elif self.early_stopping_metric in ["ppl", "perplexity"]:
                        ckpt_score = valid_ppl
                    else:
                        ckpt_score = valid_score

                    new_best = False
                    if self.is_best(ckpt_score):
                        self.best_ckpt_score = ckpt_score
                        self.best_ckpt_iteration = self.steps
                        self.logger.info(
                            'Hooray! New best validation result [%s]!',
                            self.early_stopping_metric)
<<<<<<< HEAD
                        if self.ckpt_queue.maxsize > 0:
                            self.logger.info("Saving checkpoint.")
                            new_best = True
                            self._save_checkpoint()
=======
                        new_best = True
                        self.logger.info('Saving new checkpoint.')
                        self._save_checkpoint()
>>>>>>> a05d7b49

                    if self.scheduler is not None \
                            and self.scheduler_step_at == "validation":
                        self.scheduler.step(ckpt_score)

                    # append to validation report
                    self._add_report(
                        valid_score=valid_score, valid_loss=valid_loss,
                        valid_ppl=valid_ppl, eval_metric=self.eval_metric,
                        new_best=new_best)

                    self._log_examples(
                        sources_raw=valid_sources_raw,
                        sources=valid_sources,
                        hypotheses_raw=valid_hypotheses_raw,
                        hypotheses=valid_hypotheses,
                        references=valid_references
                    )

                    valid_duration = time.time() - valid_start_time
                    total_valid_duration += valid_duration
                    self.logger.info(
                        'Validation result at epoch %d, step %d: %s: %f, '
                        'loss: %f, ppl: %f, duration: %.4fs',
                            epoch_no+1, self.steps, self.eval_metric,
                            valid_score, valid_loss, valid_ppl, valid_duration)

                    # store validation set outputs
                    self._store_outputs(valid_hypotheses)

                    # store attention plots for selected valid sentences
                    store_attention_plots(attentions=valid_attention_scores,
                                          targets=valid_hypotheses_raw,
                                          sources=[s for s in valid_data.src],
                                          indices=self.log_valid_sents,
                                          output_prefix="{}/att.{}".format(
                                              self.model_dir,
                                              self.steps),
                                          tb_writer=self.tb_writer,
                                          steps=self.steps)

                if self.stop:
                    break
            if self.stop:
                self.logger.info(
                    'Training ended since minimum lr %f was reached.',
                     self.learning_rate_min)
                break

            self.logger.info('Epoch %d: total training loss %.2f', epoch_no+1,
                             epoch_loss)
        else:
            self.logger.info('Training ended after %d epochs.', epoch_no+1)
        self.logger.info('Best validation result at step %d: %f %s.',
                         self.best_ckpt_iteration, self.best_ckpt_score,
                         self.early_stopping_metric)

    def _train_batch(self, batch: Batch, update: bool = True) -> Tensor:
        """
        Train the model on one batch: Compute the loss, make a gradient step.

        :param batch: training batch
        :param update: if False, only store gradient. if True also make update
        :return: loss for batch (sum)
        """
        batch_loss = self.model.get_loss_for_batch(
            batch=batch, loss_function=self.loss)

        # normalize batch loss
        if self.normalization == "batch":
            normalizer = batch.nseqs
        elif self.normalization == "tokens":
            normalizer = batch.ntokens
        else:
            raise NotImplementedError("Only normalize by 'batch' or 'tokens'")

        norm_batch_loss = batch_loss / normalizer
        # division needed since loss.backward sums the gradients until updated
        norm_batch_multiply = norm_batch_loss / self.batch_multiplier

        # compute gradients
        norm_batch_multiply.backward()

        if self.clip_grad_fun is not None:
            # clip gradients (in-place)
            self.clip_grad_fun(params=self.model.parameters())

        if update:
            # make gradient step
            self.optimizer.step()
            self.optimizer.zero_grad()

            # increment step counter
            self.steps += 1

        # increment token counter
        self.total_tokens += batch.ntokens

        return norm_batch_loss

    def _add_report(self, valid_score: float, valid_ppl: float,
                    valid_loss: float, eval_metric: str,
                    new_best: bool = False) -> None:
        """
        Append a one-line report to validation logging file.

        :param valid_score: validation evaluation score [eval_metric]
        :param valid_ppl: validation perplexity
        :param valid_loss: validation loss (sum over whole validation set)
        :param eval_metric: evaluation metric, e.g. "bleu"
        :param new_best: whether this is a new best model
        """
        current_lr = -1
        # ignores other param groups for now
        for param_group in self.optimizer.param_groups:
            current_lr = param_group['lr']

        if current_lr < self.learning_rate_min:
            self.stop = True

        with open(self.valid_report_file, 'a') as opened_file:
            opened_file.write(
                "Steps: {}\tLoss: {:.5f}\tPPL: {:.5f}\t{}: {:.5f}\t"
                "LR: {:.8f}\t{}\n".format(
                    self.steps, valid_loss, valid_ppl, eval_metric,
                    valid_score, current_lr, "*" if new_best else ""))

    def _log_parameters_list(self) -> None:
        """
        Write all model parameters (name, shape) to the log.
        """
        model_parameters = filter(lambda p: p.requires_grad,
                                  self.model.parameters())
        n_params = sum([np.prod(p.size()) for p in model_parameters])
        self.logger.info("Total params: %d", n_params)
        trainable_params = [n for (n, p) in self.model.named_parameters()
                            if p.requires_grad]
        self.logger.info("Trainable parameters: %s", sorted(trainable_params))
        assert trainable_params

    def _log_examples(self, sources: List[str], hypotheses: List[str],
                      references: List[str],
                      sources_raw: List[List[str]] = None,
                      hypotheses_raw: List[List[str]] = None,
                      references_raw: List[List[str]] = None) -> None:
        """
        Log a the first `self.log_valid_sents` sentences from given examples.

        :param sources: decoded sources (list of strings)
        :param hypotheses: decoded hypotheses (list of strings)
        :param references: decoded references (list of strings)
        :param sources_raw: raw sources (list of list of tokens)
        :param hypotheses_raw: raw hypotheses (list of list of tokens)
        :param references_raw: raw references (list of list of tokens)
        """
        for p in self.log_valid_sents:
            if p >= len(sources):
                continue
            self.logger.debug("Example #%d", p)
            if sources_raw is not None:
                self.logger.debug("\tRaw source: %s", sources_raw[p])
            self.logger.debug("\tSource: %s", sources[p])
            if references_raw is not None:
                self.logger.debug("\tRaw reference: %s", references_raw[p])
            self.logger.debug("\tReference: %s", references[p])
            if hypotheses_raw is not None:
                self.logger.debug("\tRaw hypothesis: %s", hypotheses_raw[p])
            self.logger.debug("\tHypothesis: %s", hypotheses[p])

    def _store_outputs(self, hypotheses: List[str]) -> None:
        """
        Write current validation outputs to file in `self.model_dir.`

        :param hypotheses: list of strings
        """
        current_valid_output_file = "{}/{}.hyps".format(self.model_dir,
                                                        self.steps)
        with open(current_valid_output_file, 'w') as opened_file:
            for hyp in hypotheses:
                opened_file.write("{}\n".format(hyp))


def train(cfg_file: str) -> None:
    """
    Main training function. After training, also test on test data if given.

    :param cfg_file: path to configuration yaml file
    """
    cfg = load_config(cfg_file)

    # set the random seed
    set_seed(seed=cfg["training"].get("random_seed", 42))

    # load the data
    train_data, dev_data, test_data, src_vocab, trg_vocab = load_data(
        data_cfg=cfg["data"])

    # build an encoder-decoder model
    model = build_model(cfg["model"], src_vocab=src_vocab, trg_vocab=trg_vocab)

    # for training management, e.g. early stopping and model selection
    trainer = TrainManager(model=model, config=cfg)

    # store copy of original training config in model dir
    shutil.copy2(cfg_file, trainer.model_dir+"/config.yaml")

    # log all entries of config
    log_cfg(cfg, trainer.logger)

    log_data_info(train_data=train_data, valid_data=dev_data,
                  test_data=test_data, src_vocab=src_vocab, trg_vocab=trg_vocab,
                  logging_function=trainer.logger.info)

    # store the vocabs
    src_vocab_file = "{}/src_vocab.txt".format(cfg["training"]["model_dir"])
    src_vocab.to_file(src_vocab_file)
    trg_vocab_file = "{}/trg_vocab.txt".format(cfg["training"]["model_dir"])
    trg_vocab.to_file(trg_vocab_file)

    # train the model
    trainer.train_and_validate(train_data=train_data, valid_data=dev_data)

    # test the model with the best checkpoint
    if test_data is not None:

        # load checkpoint
        checkpoint_path = "{}/{}.ckpt".format(
            trainer.model_dir, trainer.best_ckpt_iteration)
        try:
            trainer.init_from_checkpoint(checkpoint_path)
        except AssertionError:
            trainer.logger.warning("Checkpoint %s does not exist. "
                                   "Skipping testing.", checkpoint_path)
            if trainer.best_ckpt_iteration == 0 \
                and trainer.best_ckpt_score in [np.inf, -np.inf]:
                trainer.logger.warning(
                    "It seems like no checkpoint was written, "
                    "since no improvement was obtained over the initial model.")
            return

        # generate hypotheses for test data
        if "testing" in cfg.keys():
            beam_size = cfg["testing"].get("beam_size", 0)
            beam_alpha = cfg["testing"].get("alpha", -1)
        else:
            beam_size = 0
            beam_alpha = -1

        # pylint: disable=unused-variable
        score, loss, ppl, sources, sources_raw, references, hypotheses, \
            hypotheses_raw, attention_scores = validate_on_data(
                data=test_data, batch_size=trainer.batch_size,
                eval_metric=trainer.eval_metric, level=trainer.level,
                max_output_length=trainer.max_output_length,
                model=model, use_cuda=trainer.use_cuda, loss_function=None,
                beam_size=beam_size, beam_alpha=beam_alpha)

        if "trg" in test_data.fields:
            decoding_description = "Greedy decoding" if beam_size == 0 else \
                "Beam search decoding with beam size = {} and alpha = {}"\
                    .format(beam_size, beam_alpha)
            trainer.logger.info("Test data result: %f %s [%s]",
                                score, trainer.eval_metric,
                                decoding_description)
        else:
            trainer.logger.info(
                "No references given for %s.%s -> no evaluation.",
                cfg["data"]["test"], cfg["data"]["src"])

        output_path_set = "{}/{}.{}".format(
            trainer.model_dir, "test", cfg["data"]["trg"])
        with open(output_path_set, mode="w", encoding="utf-8") as f:
            for h in hypotheses:
                f.write(h + "\n")
        trainer.logger.info("Test translations saved to: %s", output_path_set)

if __name__ == "__main__":
    parser = argparse.ArgumentParser('Joey-NMT')
    parser.add_argument("config", default="configs/default.yaml", type=str,
                        help="Training configuration file (yaml).")
    args = parser.parse_args()
    train(cfg_file=args.config)<|MERGE_RESOLUTION|>--- conflicted
+++ resolved
@@ -178,11 +178,7 @@
 
         # create/modify symbolic link for best checkpoint
         symlink_update("{}.ckpt".format(self.steps),
-<<<<<<< HEAD
-                       "{}/{}.ckpt".format(self.model_dir, "best"))
-=======
                        "{}/best.ckpt".format(self.model_dir))
->>>>>>> a05d7b49
 
     def init_from_checkpoint(self, path: str) -> None:
         """
@@ -303,16 +299,10 @@
                         self.logger.info(
                             'Hooray! New best validation result [%s]!',
                             self.early_stopping_metric)
-<<<<<<< HEAD
                         if self.ckpt_queue.maxsize > 0:
-                            self.logger.info("Saving checkpoint.")
+                            self.logger.info("Saving new checkpoint.")
                             new_best = True
                             self._save_checkpoint()
-=======
-                        new_best = True
-                        self.logger.info('Saving new checkpoint.')
-                        self._save_checkpoint()
->>>>>>> a05d7b49
 
                     if self.scheduler is not None \
                             and self.scheduler_step_at == "validation":
